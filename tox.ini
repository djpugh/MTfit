--- conflicted
+++ resolved
@@ -1,9 +1,5 @@
 [tox]
-<<<<<<< HEAD
-envlist = py27,py36
-=======
 envlist = py27,py35,py36
->>>>>>> d436cc9c
 
 [testenv]
 commands=flake8 .

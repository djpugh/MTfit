*********************************
Extending mtfit
*********************************

mtfit has been written with the view that it is desirable to be able to easily extend the code. This is done using `entry points <https://pythonhosted.org/setuptools/pkg_resources.html#entry-points>`_ from the `setuptools <https://pythonhosted.org/setuptools>`_ module.

The entry points are:

.. only:: latex

    .. tabularcolumns:: |l|L|

+-------------------------------------------------+----------------------------------------------------+
|Entry Point                                      |Descriptions                                        |
+=================================================+====================================================+
|:ref:`mtfit.cmd_opts <entry_point-0>`            |Command line options                                |
+-------------------------------------------------+----------------------------------------------------+
|:ref:`mtfit.cmd_defaults <entry_point-1>`        |Default parameters for the command line options     |
+-------------------------------------------------+----------------------------------------------------+
|:ref:`mtfit.tests <entry_point-2>`               |Test functions for the extensions                   |
+-------------------------------------------------+----------------------------------------------------+
|:ref:`mtfit.pre_inversion <entry_point-3>`       |Function to be called with all kwargs before the    |
|                                                 |inversion object is initialised                     |
+-------------------------------------------------+----------------------------------------------------+
|:ref:`mtfit.post_inversion <entry_point-4>`      |Function to be called with all available kwargs     |
|                                                 |after the inversion has occurred                    |
+-------------------------------------------------+----------------------------------------------------+
|:ref:`mtfit.extensions <entry_point-5>`          |Functions that replaces the call to the inversion   |
|                                                 |using all the kwargs                                |
+-------------------------------------------------+----------------------------------------------------+
|:ref:`mtfit.parsers <entry_point-6>`             |Functions that return the data dictionary from an   |
|                                                 |input filename                                      |
+-------------------------------------------------+----------------------------------------------------+
|:ref:`mtfit.location_pdf_parsers <entry_point-7>`|Functions that return the location PDF samples      |
|                                                 |from an input filename                              |
+-------------------------------------------------+----------------------------------------------------+
|:ref:`mtfit.output_data_formats <entry_point-8>` |Functions that format the output data into a given  |
|                                                 |type, often linked to the output format             |
+-------------------------------------------------+----------------------------------------------------+
|:ref:`mtfit.output_formats <entry_point-9>`      |Functions that output the results from the          |
|                                                 |output_data_formats                                 |
+-------------------------------------------------+----------------------------------------------------+
|:ref:`mtfit.process_data_types <entry_point10>`  |Functions to convert input data into correct        |
|                                                 |format for new data types in forward model          |
+-------------------------------------------------+----------------------------------------------------+
|:ref:`mtfit.data_types <entry_point11>`          |Functions to evaluate the forward model for new     |
|                                                 |data types                                          |
+-------------------------------------------------+----------------------------------------------------+
|:ref:`mtfit.parallel_algorithms <entry_point12>` |Search algorithms that can be run (in parallel)     |
|                                                 |like monte carlo random sampling                    |
+-------------------------------------------------+----------------------------------------------------+
|:ref:`mtfit.directed_algorithms <entry_point13>` |Search algorithms that are dependent on the         |
|                                                 |previous value (e.g. McMC)                          |
+-------------------------------------------------+----------------------------------------------------+
|:ref:`mtfit.sampling <entry_point14>`            |Function that generates new moment tensor samples   |
|                                                 |in the Monte Carlo random sampling algorithm        |
+-------------------------------------------------+----------------------------------------------------+
|:ref:`mtfit.sampling_prior <entry_point15>`      |Function that calculates the prior either in the    |
|                                                 |McMC algorithm or the MC bayesian evidence          |
|                                                 |estimate                                            |
+-------------------------------------------------+----------------------------------------------------+
|:ref:`mtfit.sample_distribution <entry_point16>` |Function that generates random samples according    |
|                                                 |to some source model                                |
+-------------------------------------------------+----------------------------------------------------+
|:ref:`mtfit.plot <entry_point17>`                |Callable class for source plotting using            |
|                                                 |matplotlib                                          |
+-------------------------------------------------+----------------------------------------------------+
|:ref:`mtfit.plot_read <entry_point18>`           |Function that reads the data from a file for the    |
|                                                 |MTplot class                                        |
+-------------------------------------------------+----------------------------------------------------+
|:ref:`mtfit.documentation <entry_point19>`       |Installs the documentation for the extension        |
+-------------------------------------------------+----------------------------------------------------+
|:ref:`mtfit.source_code <entry_point20>`         |Installs the source code documentation for the      |
|                                                 |extension                                           |
+-------------------------------------------------+----------------------------------------------------+

These entry points can be accessed by adding some arguments to the :mod:`setuptools` module ``setup.py`` script::

     kwargs['entry_points']={'entry_point_name': ['key = function']}

Where ``kwargs`` is the keyword dictionary passed to the :mod:`setuptools` :py:func:`setup` function, and the ``entry_point_name`` is the desired entry point in the other package.
The ``key`` is the description of the :py:func:`function`, used for selecting it in the code (this should be described by the package), and the :py:func:`function` is the desired function to be called when this key is selected.

The different usages for these entry points are described below.

:download:`extensions/scatangle.py <../../src/mtfit/extensions/scatangle.py>` is an example extension structure, although it would be necessary to make a ``setup.py`` file to install it.


.. _entry_point-0:

mtfit.cmd_opts
--------------------------

This entry point handles command line options for extensions that have been added. It is called when parsing the command line options, and should not conflict with the options described in :doc:`cli`.

The function is called as::

    parser_group, parser_check = cmd_opts(parser_group, argparse=[True/False], defaults)

Where the ``parser_group`` is the :mod:`argparse` or :mod:`optparse` parser group depending on if :mod:`argparse` is installed (Python version 2.7 or later), defaults are the command line defaults (with corresponding entry points :ref:`entry_point-1`), and ``parser_check`` is the function called to check/process the parsers results.

An example cmd_opts function is::

    def parser_check(parser,options,defaults):
        flags=[]
        if options['bin_scatangle']:
            if not options['location_pdf_file_path']:
              options['location_pdf_file_path']=glob.glob(options['data_file']+\
                    os.path.sep+'*'+options['angle_extension'])
            if not type(options['location_pdf_file_path'])==list:
              options['location_pdf_file_path']=[options['location_pdf_file_path']]
            flags=['no_location_update']
        return options,flags

    def cmd_opts(group,argparse=ARGPARSE,defaults=PARSER_DEFAULTS):
        if argparse:
            group.add_argument("--bin-scatangle","--binscatangle","--bin_scatangle", \
                action="store_true",default=defaults['bin_scatangle'], \
                help="Bin the scatangle file to reduce the number of samples \
                    [default=False]. --bin-size Sets the bin size parameter .", \
                dest="bin_scatangle")
            group.add_argument("--bin-size","--binsize","--bin_size",type=float, \
                default=defaults['bin_size'],help="Sets the scatangle bin size parameter \
                    [default="+str(defaults['bin_size'])+"].",dest="bin_scatangle_size")
        else:
            group.add_option("--bin-scatangle","--binscatangle","--bin_scatangle", \
                action="store_true",default=defaults['bin_scatangle'],help="Bin the \
                    scatangle file to reduce the number of samples [default=False]. \
                    --bin-size Sets the bin size parameter .",dest="bin_scatangle")
            group.add_option("--bin-size","--binsize","--bin_size",type=float, \
                default=defaults['bin_size'],help="Sets the scatangle bin size \
                    parameter [default="+str(defaults['bin_size'])+"].", \
                dest="bin_scatangle_size")
        return group,parser_check

This is taken from :download:`extensions/scatangle.py <../../src/mtfit/extensions/scatangle.py>`.

These command line options will be added to the options mtfit is called with so can then be parsed by other functions in the extension.

The command line options for an extension can be installed using :mod:`setuptools` by adding the ``mtfit.cmd_opts`` entry point to the extension ``setup.py`` script::

    setup(...
          entry_points = {'mtfit.cmd_opts': ['extension = mymodule:cmd_opts']}
          ...)


.. _entry_point-1:

mtfit.cmd_defaults
--------------------------

This entry point handles the default values and types for the command line options described in :ref:`entry_point-0`. It is called when parsing the command line options.

The function is called as::

    plugin_defaults, plugin_default_types = cmd_defaults()

Where both are dicts, and should contain defaults for the :ref:`entry_point-0`, although they can also update the normal :doc:`cli` defaults and default types. Both dictionaries are used for updating the defaults from the default file (see :doc:`setup`).

An example cmd_defaults function is::

    PARSER_DEFAULTS={
              'bin_scatangle': False,
              'bin_size': 1.0,
              }
    PARSER_DEFAULT_TYPES = {'bin_scatangle': [bool], 'bin_size': [float]}

    def cmd_defaults():
        return(PARSER_DEFAULTS, PARSER_DEFAULT_TYPES)

This is taken from :download:`extensions/scatangle.py <../../src/mtfit/extensions/scatangle.py>`.


The default command line options for an extension can be installed using :mod:`setuptools` by adding the ``mtfit.cmd_defaults`` entry point to the extension ``setup.py`` script::

    setup(...
          entry_points = {'mtfit.cmd_defaults': ['extension = mymodule:cmd_defaults']}
          ...)


.. _entry_point-2:

mtfit.tests
--------------------------

This entry point is used for any extensions to add tests to the test suite, which can be run using ``mtfit --test`` on the command line, or as ``mtfit.run_tests()`` from within python.

The function is called as::

    test_suite = tests()

Where ``test_suite`` is the :class:`unittest.TestSuite` containing the TestSuite, created as::

    tests=[]
    tests.append(unittest.TestLoader().loadTestsFromTestCase(__ExtensionTestCase))
    test_suite=unittest.TestSuite(tests)

<<<<<<< HEAD
from each :class:`unittest.TestCase`.
=======
from each :class:`unittest.TestCase`.``debug_test_suite`` is a single :class:`~unittest.TestSuite` containing the tests, added as::

    suite.addTests(unittest.TestLoader().loadTestsFromTestCase(__ExtensionTestCase))

from each :class:`unittest.TestCase`. ``parser_test_function`` is a single function to test the parser handling and checking.

An example of these functions is taken from :download:`extensions/scatangle.py <../../src/mtfit/extensions/scatangle.py>`::

    class __ScatangleTestCase(unittest.TestCase):
        def setUp(self):
            global _DEBUG
            self.__setattr__('existing_scatangle_files', glob.glob('*.scatangle'))
        def tearDown(self):
            for fname in glob.glob('*.scatangle'):
                if fname not in self.existing_scatangle_files:
                    try:
                        os.remove(fname)
                    except Exception:
                        print('Cannot remove ',fname)
            import gc
            try:
                os.remove('test.scatangle')
            except Exception:
                pass
            gc.collect()

        def station_angles(self):
            .
            .
            .
            .
        def test_parse_scatangle(self):
            open('test.scatangle','w').write(self.station_angles())
            A,B=parse_scatangle('test.scatangle')
            self.assertEqual(B,[504.7, 504.7])
            self.assertEqual(len(A),2)
            self.assertEqual(sorted(A[0].keys()),['Azimuth','Name','TakeOffAngle'])
            A,B=parse_scatangle('test.scatangle',bin_size=1)
            self.assertEqual(B,[1009.4])
            self.assertEqual(len(A),1)
            self.assertEqual(sorted(A[0].keys()),['Azimuth','Name','TakeOffAngle'])
            open('test.scatangle','w').write('\n'.join([self.station_angles() \
                    for i in range(40)]))
            global _CYTHON
            import time
            t0=time.time()
            A,B=parse_scatangle('test.scatangle',bin_size=1)
            print('C',time.time()-t0)
            t0=time.time()
            _CYTHON=False
            A,B=parse_scatangle('test.scatangle',bin_size=1)
            print('NoC',time.time()-t0)
            _CYTHON=True
            os.remove('test.scatangle')

    def parser_tests(self,_parser,defaults,argparse):
        print('bin_scatangles --bin-scatangle and --bin-scatangle-size check')
        options,options_map=_parser(['Test.i'],test=True)
        self.assertTrue(options['bin_scatangle']==defaults['bin_scatangle'])
        self.assertEqual(options['bin_scatangle_size'],defaults['bin_size'])
        options,options_map=_parser(['--bin_scatangle'],test=True)
        self.assertTrue(options['bin_scatangle'])
        self.assertEqual(options['bin_scatangle_size'],defaults['bin_size'])
        options,options_map=_parser(['--bin_scatangle','--bin-size=2.0'],test=True)
        self.assertTrue(options['bin_scatangle'])
        self.assertEqual(options['bin_scatangle_size'],2.0)

    def _debug_test_suite():
        suite=unittest.TestSuite()
        suite.addTests(unittest.TestLoader().loadTestsFromTestCase(__ScatangleTestCase))
        return suite

    def _test_suite():
        tests=[]
        tests.append(unittest.TestLoader().loadTestsFromTestCase(__ScatangleTestCase))
        return unittest.TestSuite(tests)

    def tests():
        return(_test_suite(),_debug_test_suite(),parser_tests)

Where :func:`tests` is the entry point function.
>>>>>>> 08270f4d

A test suite for an extension can be installed using :mod:`setuptools` by adding the ``mtfit.tests`` entry point to the extension ``setup.py`` script::

    setup(...
          entry_points = {'mtfit.tests': ['extension = mymodule:tests']}
          ...)

(N.B. the different test suites can be empty).



.. _entry_point-3:

mtfit.pre_inversion
--------------------------

This entry point provides an opportunity to call a function before the :class:`mtfit.inversion.Inversion` object is created (e.g. for some additional data processing).

The plugin is called as::

        kwargs = pre_inversion(**kwargs)

And can change the kwargs passed to the  :class:`~mtfit.inversion.Inversion` object to create it.

The function should just return the initial kwargs if the command line option to select it is not ``True``, otherwise it will always be called.

An pre_inversion function can be installed using :mod:`setuptools` by adding the ``mtfit.pre_inversion`` entry point to the extension ``setup.py`` script::

    setup(...
          entry_points = {
                'mtfit.pre_inversion': ['my_fancy_function = mymodule:main_function'],
                'mtfit.cmd_opts': ['extension = mymodule:cmd_opts'],
                'mtfit.cmd_defaults': ['extension = mymodule:cmd_defaults']}
          ...)

Where the :ref:`mtfit.cmd_opts <entry_point-0>` and :ref:`mtfit.cmd_defaults <entry_point-1>` entry points  have been included.


.. _entry_point-4:

mtfit.post_inversion
--------------------------

This entry point provides an opportunity to call a function after the :class:`mtfit.inversion.Inversion` object is created (e.g. for some additional data processing).

The plugin is called as::

        post_inversion(**kwargs)

The function should just return nothing if the command line option to select it is not ``True``, otherwise it will always be called.

An post_inversion function can be installed using :mod:`setuptools` by adding the ``mtfit.post_inversion`` entry point to the extension ``setup.py`` script::

    setup(...
          entry_points = {
                'mtfit.post_inversion': ['my_fancy_function = mymodule:main_function'],
                'mtfit.cmd_opts': ['extension = mymodule:cmd_opts'],
                'mtfit.cmd_defaults': ['extension = mymodule:cmd_defaults']}
          ...)

Where the :ref:`mtfit.cmd_opts <entry_point-0>` and :ref:`mtfit.cmd_defaults <entry_point-1>`  entry points have been included.


.. _entry_point-5:

mtfit.extensions
--------------------------

This entry point allows functions that can replace the main call to the :class:`mtfit.inversion.Inversion` object and to the :func:`mtfit.inversion.Inversion.forward()` function.

The plugin is called as::

        result = ext(**kwargs)
        if result != 1
            return result

Where kwargs are all the command line options that have been set.

If the result of the extension is ``1`` the program will not exit (this should be the case if the kwargs option to call the extension is not True), otherwise it exits.

N.B it is necessary for an extension to also have installed functions for the entry points:

    * :ref:`mtfit.cmd_opts <entry_point-0>`,
    * :ref:`mtfit.cmd_defaults <entry_point-1>`,

and the function should check if the appropriate option has been selected on the command line (if it doesn't it will always run).

An extension function can be installed using :mod:`setuptools` by adding the ``mtfit.extensions`` entry point to the extension ``setup.py`` script::

    setup(...
          entry_points = {
                'mtfit.extensions': ['my_fancy_function = mymodule:main_function'],
                'mtfit.cmd_opts': ['extension = mymodule:cmd_opts'],
                'mtfit.cmd_defaults': ['extension = mymodule:cmd_defaults']}
          ...)

Where the :ref:`mtfit.cmd_opts <entry_point-0>` and :ref:`mtfit.cmd_defaults <entry_point-1>` entry points  have been included.



.. _entry_point-6:

mtfit.parsers
--------------------------

The :ref:`mtfit.parsers <entry_point-6>` entry point allows additional input file parsers to be added. The CSV parser is added using this in the ``setup.py`` script::

    kwargs['entry_points'] = {'mtfit.parsers': ['.csv = mtfit.inversion:parse_csv']}

:mod:`mtfit` expects to call the plugin (if the data-file extension matches) as::

    data = plugin(filename)


A parser for a new file format can be installed using :mod:`setuptools` by adding the ``mtfit.parsers`` entry point to the extension ``setup.py`` script::

    setup(...
          entry_points = {
                'mtfit.parsers':
                    ['.my_format = mymodule.all_parsers:my_format_parser_function']
                }
          ...
          )

The parser is called using::

    data = my_new_format_parser_function(filename)

Where the ``filename`` is the data filename and ``data`` is the data dictionary (see :ref:`creating-data-dictionary-label`).

When a new parser is installed, the format (.my_new_format) will be called if it corresponds to the data-file extension. However if the extension doesn't match any of the parsers it will try all of them.

.. _entry_point-7:

mtfit.location_pdf_parsers
--------------------------

This entry point allows additional location :term:`PDF` file parsers to be added

:mod:`mtfit` expects to call the plugin (if the extension matches) as::

    location_samples,location_probability=plugin(filename,number_station_samples)

Where number_station_samples is the number of samples to use (i.e subsampling if there are more samples in the location :term:`PDF`).

A parser for a new format can be installed using  :mod:`setuptools` by adding the ``mtfit.location_pdf_parsers`` entry point to the extension ``setup.py`` script::

    setup(...
          entry_points = {
                'mtfit.location_pdf_parsers':
                    ['.my_format = mymodule.all_parsers:my_format_parser_function']
            }
          ...)

The parser is called using::

    location_samples,location_probability=my_format_parser_function(filename,
            number_location_samples)

Where the ``filename`` is the location :term:`PDF` filename and ``number_location_samples`` is the number of samples to use (i.e subsampling if there are more samples in the location :term:`PDF`).


The expected format for the location_samples and location_probability return values are::

    location_samples = [
        {'Name': ['S01', 'S02', ...], 'Azimuth': np.matrix([[121.], [37.], ...]),
            'TakeOffAngle': np.matrix([[88.], [12.], ...])},
         {'Name': ['S01', 'S02', ...],'Azimuth': np.matrix([[120.], [36.], ...]),
            'TakeOffAngle': np.matrix([[87.], [11.], ...])}
        ]
    location_probability=[0.8,1.2, ...]

These are then used in a :term:`Monte Carlo method` approach to include the location uncertainty in the inversion (see :doc:`bayes`).

When a new parser is installed, the format (.my_new_format) will be called if it corresponds to the data-file extension. However if the extension doesn't match any of the parsers it will try all of them.


.. _entry_point-8:

mtfit.output_data_formats
--------------------------

A parser for a new output data format can be installed using :mod:`setuptools` by adding the ``mtfit.output_data_formats`` entry point to the extension ``setup.py`` script::

    setup(...
          entry_points = {
                'mtfit.output_data_formats':
                    ['my_format = mymodule.all_parsers:my_output_data_function']
                }
          ...)

The parser is called using::

    output_data = my_output_data_function(event_data, self.inversion_options,
        output_data, location_samples, location_sample_multipliers,
        self.multiple_events, self._diagnostic_output, *args, **kwargs)

Where the ``event_data`` is the dictionary of event data, ``self.inversion_options`` are the inversion options set using the ``-i`` command line argument (see :doc:`cli`), the location_sample parameters are the :term:`PDF`
 samples described above, and the ``multiple_events`` and ``_diagnostic_output`` are corresponding boolean flags.

The format is set using the ``--resultsformat`` command line argument (see :doc:`cli`) or the ``results_format``  function argument when initialising the  :class:`~mtfit.inversion.Inversion` object.

The resulting ``output_data`` is normally expected to be either a dictionary to be passed to the output_format function to write to disk, or a pair of dictionaries (``list``). However it is passed straight through to the output file format function so it is possible to have a custom ``output_data`` object that is then dealt with in the output file formats function (see :ref:`entry_point-9`).
When a new parser is installed, the format (``my_format``) will be added to the possible result formats on the command line (``--resultsformat`` option in :doc:`cli`).


.. _entry_point-9:

mtfit.output_formats
--------------------------

mtfit has an entry point for the function that outputs the results to a specific file format.

The function outputs the results from the :ref:`output_data_formats function <entry_point-8>` and returns a string to be printed to the terminal and the output filename (it should change the extension as required) e.g.::

    out_string,filename=output_formatter(out_data,filename,JobPool,*args,**kwargs)

``JobPool`` is a :class:`mtfit.inversion.JobPool`, which handles job tasking if the inversion is being run in parallel. It can be passed a task (callable object) to write to disk in parallel.

The format is set using the ``--format`` command line argument (see :doc:`cli`) or the ``format``  function argument when initialising the  :class:`~mtfit.inversion.Inversion` object.

A new format can be installed using  :mod:`setuptools` by adding the ``mtfit.output_formats`` entry point to the extension ``setup.py`` script::

    setup(...
          entry_points = {
                'mtfit.output_formats':
                    ['my_format = mymodule.all_parsers:my_output_format_function']
                }
          ...)

The parser is called using::

    output_string, fname = my_output_format_function(output_data,
            fname, pool, *args, **kwargs)

Where the ``fname`` is the output filename and ``output_data`` is the output data from the output data parser (see :ref:entry_point-8`). ``pool`` is the :class:`mtfit.inversion.JobPool`.

When a new parser is installed, the format (``my_format``) will be added to the possible output formats on the command line (``--format`` option in :doc:`cli`).


.. _entry_point10:

mtfit.process_data_types
--------------------------

A function to process the data from the input data to the correct format for an :ref:`mtfit.data_types <entry_point11>` extension. This can be installed can be installed using :mod:`setuptools` by adding the ``mtfit.process_data_types`` entry point to the extension ``setup.py`` script::

    setup(...
          entry_points = {
                'mtfit.process_data_types':
                    ['my_data_type = mymodule.all_parsers:my_data_type_preparation']
                }
          ...)

The function is called using::

    extension_data_dict = extension_function(event)

where event is the data dictionary (keys correspond to different data types and the settings of the inversion_options parameter).
The function returns a dict, with the station coefficients having keys ``a_***``  or ``aX_***`` where ``X`` is a single identifying digit. These station coefficients are a 3rd rank numpy array, with the middle index corresponding to the location samples.

.. _entry_point11:

mtfit.data_types
--------------------------

A function to evaluate the forward model likelihood for a new data-type. This can be installed can be installed using :mod:`setuptools` by adding the ``mtfit.data_types`` entry point to the extension ``setup.py`` script::

    setup(...
          entry_points = {
                'mtfit.data_types':
                    ['my_data_type = mymodule.all_parsers:my_data_type_likelihood']
                }
          ...)

The inputs are prepared using an :ref:`mtfit.process_data_types <entry_point10>` extension.

The function is called using::

    ln_pdf = extension_function(self.mt, **self.ext_data[key])

where ``self.ext_data[key]`` is the data prepared by the :ref:`mtfit.process_data_types <entry_point10>` function for this extension. The ``mt`` variable is a numpy array of moment tensor six vectors in the form::

    self.mt = np.array([[m11, ...],
                        [m22, ...],
                        [m33, ...],
                        [sqrt(2)*m12, ...],
                        [sqrt(2)*m13, ...],
                        [sqrt(2)*m23, ...]])

The station coefficients for the extension should be named as ``a_***`` or ``aX_***`` where ``X`` is a single identifying digit, and be a 3rd rank numpy array, with the middle index corresponding to the location samples.
The function returns a :class:`mtfit.probability.LnPDF` for the moment tensors provided. If the function does not exist, an error is raised, and the result ignored.

The function should handle any c/cython calling internally.

.. warning::

    It is assumed that the data used is independent, but this must be checked by the user.

Relative inversions can also be handled, but the extension name requires ``relative`` in it.

Relative functions are called using::

    ln_pdf, scale, scale_uncertainty = extension_function(self.mt, ext_data_1, ext_data_2)

Where ``ext_data_*`` is the extension data for each event as a dictionary. This dictionary, generated using the :ref:`mtfit.process_data_types <entry_point10>` function for this extension, should also contain a list of the receivers with observations, ordered in the same order as the numpy array of the data, as this is used for station indexing.

The ``scale`` and ``scale_uncertainty`` return variables correspond to estimates of the relative seismic moment between the two events, if it is generated by the extension function (if this is not estimated, ``1.`` and ``0.`` should be returned)


.. _entry_point12:

mtfit.parallel_algorithms
--------------------------

This extension provides an entry point for customising the search algorithm. This can be installed using :mod:`setuptools` by adding the ``mtfit.parallel_algorithms`` entry point to the extension ``setup.py`` script::

    setup(...
          entry_points = {
                'mtfit.parallel_algorithms':
                    ['my_new_algorithm = mymodule:my_new_algorithm_class']
                }
          ...)

The algorithm should inherit from :class:`mtfit.algorithms.monte_carlo_random._MonteCarloRandomSample`, or have the  functions :func:`initialise`, :func:`iterate`, :func:`__output__` and attributes :attr:`iteration`, :attr:`start_time`, and :attr:`pdf_sample` as a :class:`mtfit.sampling.Sample` or :class:`mtfit.sampling.FileSample` object.

The ``mtfit.parallel_algorithms`` entry point is for algorithms to replace the standard Monte Carlo random sampling algorithm, which can be called and run in parallel to generate new samples - see :func:`mtfit.inversion._random_sampling_forward`.

The algorithm is initialised as::

    algorithm = extension_algorithm(**kwargs)

where ``kwargs`` are the input arguments for the inversion object, and a few additional parameters such as the number of samples (``number_samples``), which is the number of samples per iteration, accounting for memory. Additional ``kwargs`` can be added using the :ref:`mtfit.cmd_opts<entry_point-0>` entry point.

The algorithm will be initialised, and expected to return the moment tensors to check in the forward model, and ``end=True``::

    mts, end = self.algorithm.initialise()

``end`` is a boolean flag to determine whether the end of the search has been reached, and mts is the numpy array of moment tensors in the form::

    mts = np.array([[m11, ...],
                    [m22, ...],
                    [m33, ...],
                    [sqrt(2)*m12, ...],
                    [sqrt(2)*m13, ...],
                    [sqrt(2)*m23, ...]])

After initialisation, the results are returned from the :class:`mtfit.inversion.ForwardTask` object as a dictionary which should be parsed using the :func:`iterate` function::

    mts, end = self.algorithm.iterate({'moment_tensors': mts, 'ln_pdf': ln_p_total, 'n': N})

The forward models can be run in parallel, either using :mod:`multiprocessing` or using MPI to pass the ``end`` flag. Consequently, these algorithms have no ordering, so can not depend on previous samples - to add an algorithm that is, it is necessary to use the :ref:`mtfit.directed_algorithms<entry_point13>` entry point.


.. _entry_point13:

mtfit.directed_algorithms
--------------------------

This extension provides an entry point for customising the search algorithm. This can be installed can be installed using :mod:`setuptools` by adding the ``mtfit.directed_algorithms`` entry point to the extension ``setup.py`` script::

    setup(...
          entry_points = {
                'mtfit.directed_algorithms':
                    ['my_new_algorithm = mymodule:my_new_algorithm_class']
                }
          ...)

The algorithm should inherit from :class:`mtfit.algorithms.__base__._BaseAlgorithm`, or have the functions :func:`initialise`, :func:`iterate`, :func:`__output__` and attribute :attr:`pdf_sample` as a :class:`mtfit.sampling.Sample` or :class:`mtfit.sampling.FileSample` object.

The ``mtfit.directed_algorithms`` entry point is for algorithms to replace the Markov chain Monte Carlo sampling algorithms - see :func:`mtfit.inversion._mcmc_sampling_forward`, using an :class:`mtfit.inversion.MCMCForwardTask` object

The algorithm is initialised as::

    algorithm = extension_algorithm(**kwargs)

where ``kwargs`` are the input arguments for the inversion object, and a few additional parameters such as the number of samples (``number_samples``), which is the number of samples per iteration, accounting for memory. Additional ``kwargs`` can be added using the :ref:`mtfit.cmd_opts<entry_point-0>` entry point.

The algorithm will be initialised, and expected to return the moment tensors to check in the forward model, and ``end=True``::

    mts, end = self.algorithm.initialise()

``end`` is a boolean flag to determine whether the end of the search has been reached, and ``mts`` is the numpy array of moment tensors in the form::

    mts = np.array([[m11, ...],
                    [m22, ...],
                    [m33, ...],
                    [sqrt(2)*m12, ...],
                    [sqrt(2)*m13, ...],
                    [sqrt(2)*m23, ...]])

After initialisation, the results are returned from the :class:`mtfit.inversion.ForwardTask` object as a dictionary which should be parsed using the iterate function::

    mts, end = self.algorithm.iterate({'moment_tensors': mts,'ln_pdf': ln_p_total, 'n': N})

The forward models are run in order, so can depend on previous samples - to add an algorithm that does not need this, use the :ref:`mtfit.parallel_algorithms<entry_point12>` entry point.


.. _entry_point14:

mtfit.sampling
--------------------------

This extension provides an entry point for customising the moment tensor sampling used by the search algorithm. This can be installed can be installed using :mod:`setuptools` by adding the ``mtfit.sampling`` entry point to the extension ``setup.py`` script::

    setup(...
          entry_points = {
                'mtfit.sampling':
                    ['my_extension_name = mymodule:my_source_sampling']
                }
          ...)

The function should return a numpy array or matrix of normalised moment tensor six vectors in the form::

    mts = np.array([[m11, ...],
                    [m22, ...],
                    [m33, ...],
                    [sqrt(2)*m12, ...],
                    [sqrt(2)*m13, ...],
                    [sqrt(2)*m23, ...]])

If an alternate sampling is desired for the McMC case (ie. a different model), it is necessary to extend the algorithm class using the ``mtfit.directed_algorithms`` entry point.


.. _entry_point15:

mtfit.sampling_prior
--------------------------

This extension provides an entry point for customising the prior distribution of moment tensors used by the search algorithm. This can be installed can be installed using :mod:`setuptools` by adding the ``mtfit.sampling_prior`` entry point to the extension ``setup.py`` script::

    setup(...
          entry_points = {
                'mtfit.sampling_prior':
                    ['my_extension_name = mymodule:my_sampling_prior']
                }
          ...)

Different functions should be chosen for the Monte Carlo algorithms compared to the Markov chain Monte Carlo algorithms. In the Monte Carlo case, the prior is used to calculate the Bayesian evidence, and depends on the source type parameters.
It must reflect the prior distribution on the source samples as a Monte Carlo type integration is used to calculate it, and should return a float from two input floats::

    prior = prior_func(gamma, delta)

In the Markov chain Monte Carlo case, the function should return the prior of a sample, dependent on the selected model, again as a float. It is called as::

    prior = uniform_prior(xi, dc=None, basic_cdc=False, max_poisson=0, min_poisson=0)

where xi is a dictionary of the sample parameters e.g.::

    xi = {'gamma': 0.1, 'delta': 0.3, 'kappa': pi/2, 'h': 0.5, 'sigma': 0}

If an alternate sampling is desired for the Markov chain Monte Carlo case (ie. a different model), it is necessary to extend the algorithm class using the ``mtfit.directed_algorithms`` entry point.


.. _entry_point16:

mtfit.sample_distribution
--------------------------

This extension provides an entry point for customising the source sampling used by the Monte Carlo search algorithm. This can be installed can be installed using :mod:`setuptools` by adding the ``mtfit.sample_distribution`` entry point to the extension ``setup.py`` script::

    setup(...
          entry_points = {
                'mtfit.sample_distribution':
                    ['my_extension_name = mymodule:my_random_model_func']
                }
          ...)

The model must generate a random sample according in the form of a numpy matrix or array::

    mts = np.array([[m11, ...],
                    [m22, ...],
                    [m33, ...],
                    [sqrt(2)*m12, ...],
                    [sqrt(2)*m13, ...],
                    [sqrt(2)*m23, ...]])

If an alternate sampling is desired for the Markov chain Monte Carlo case (ie. a different model), it is necessary to extend the algorithm class using the ``mtfit.directed_algorithms`` entry point.


.. _entry_point17:

mtfit.plot
--------------------------

This extension provides an entry point for customising the plot type the for mtfit.plot.MTplot object. This can be installed can be installed using :mod:`setuptools` by adding the ``mtfit.plot`` entry point to the extension ``setup.py`` script::

    setup(...
          entry_points = {
                'mtfit.plot':
                    ['plottype = mymodule:my_plot_class']
                }
          ...)

The object should be a callable object which can accept the moment tensor 6-vector, matplotlib figure, matplotlib grid_spec and other arguments (see the :class:`mtfit.plot.plot_classes._BasePlot` class for an example), with the :func:`__call__` function corresponding to plotting the moment tensor.

The plottype name in the setup.py script should be lower case with no spaces, hypens or underscores (these are removed in parsing the plottype).



.. _entry_point18:

mtfit.plot_read
--------------------------

This extension provides an entry point for customising the input file parser for reading data for the mtfit.plot.MTplot object. This can be installed can be installed using :mod:`setuptools` by adding the ``mtfit.plot_read`` entry point to the extension ``setup.py`` script::

    setup(...
          entry_points = {
                'mtfit.plot_read':
                    ['.file_extension = mymodule:my_read_function']
                }
          ...)

The function should accept an input filename and return a tuple of dicts for event and station data respectively



.. _entry_point19:

mtfit.documentation
--------------------------

This extension provides an entry point for customising the search algorithm. This can be installed can be installed using :mod:`setuptools` by adding the ``mtfit.documentation`` entry point to the extension ``setup.py`` script::

    setup(...
          entry_points = {
                'mtfit.documentation':
                    ['my_extension_name = mymodule:my_rst_docs']
                }
          ...)

The function should return a :ref:`ReST<http://docutils.sourceforge.net/rst.html>` string that can be written out when building the documentation using :mod:`sphinx`.

The name should be the extension name with _ replacing spaces. This will be capitalised into the link in the documentation.


.. _entry_point20:

mtfit.source_code
--------------------------

This extension provides an entry point for customising the search algorithm. This can be installed can be installed using :mod:`setuptools` by adding the ``mtfit.source_code`` entry point to the extension ``setup.py`` script::

    setup(...
          entry_points = {
                'mtfit.source_code':
                    ['my_extension_name = mymodule:my_rst_source_code_docs']
                }
          ...)

The function should return a ``ReST`` string that can be written out when building the documentation using :mod:`sphinx`.

The name should be the extension name with _ replacing spaces. This will be capitalised into the link in the documentation.

<|MERGE_RESOLUTION|>--- conflicted
+++ resolved
@@ -195,10 +195,7 @@
     tests.append(unittest.TestLoader().loadTestsFromTestCase(__ExtensionTestCase))
     test_suite=unittest.TestSuite(tests)
 
-<<<<<<< HEAD
 from each :class:`unittest.TestCase`.
-=======
-from each :class:`unittest.TestCase`.``debug_test_suite`` is a single :class:`~unittest.TestSuite` containing the tests, added as::
 
     suite.addTests(unittest.TestLoader().loadTestsFromTestCase(__ExtensionTestCase))
 
@@ -279,7 +276,6 @@
         return(_test_suite(),_debug_test_suite(),parser_tests)
 
 Where :func:`tests` is the entry point function.
->>>>>>> 08270f4d
 
 A test suite for an extension can be installed using :mod:`setuptools` by adding the ``mtfit.tests`` entry point to the extension ``setup.py`` script::
 

--- conflicted
+++ resolved
@@ -16,15 +16,11 @@
 
 
 def test_suite(verbosity=2):
-<<<<<<< HEAD
-    return unittest.TestSuite([scatangle_test_suite(verbosity)])
-=======
     test_suites = [scatangle_test_suite(verbosity)]
     extension_names, extensions = get_extensions('mtfit.tests')
     for extension in extensions:
         test_suites.append(extension)
     return unittest.TestSuite(test_suites)
->>>>>>> d436cc9c
 
 
 def run_tests(verbosity=2):
